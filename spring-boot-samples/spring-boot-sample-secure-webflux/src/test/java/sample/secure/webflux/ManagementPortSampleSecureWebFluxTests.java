--- conflicted
+++ resolved
@@ -41,18 +41,9 @@
  *
  * @author Madhura Bhave
  */
-<<<<<<< HEAD
-@SpringBootTest(webEnvironment = WebEnvironment.RANDOM_PORT,
-		properties = { "management.server.port=0" },
-		classes = { ManagementPortSampleSecureWebFluxTests.SecurityConfiguration.class,
-				SampleSecureWebFluxApplication.class })
-class ManagementPortSampleSecureWebFluxTests {
-=======
-@RunWith(SpringRunner.class)
 @SpringBootTest(webEnvironment = WebEnvironment.RANDOM_PORT, properties = { "management.server.port=0" }, classes = {
 		ManagementPortSampleSecureWebFluxTests.SecurityConfiguration.class, SampleSecureWebFluxApplication.class })
-public class ManagementPortSampleSecureWebFluxTests {
->>>>>>> 24925c3d
+class ManagementPortSampleSecureWebFluxTests {
 
 	@LocalServerPort
 	private int port;
@@ -71,24 +62,7 @@
 	}
 
 	@Test
-<<<<<<< HEAD
 	void actuatorPathOnMainPortShouldNotMatch() {
-		this.webClient.get()
-				.uri("http://localhost:" + this.port + "/actuator", String.class)
-				.exchange().expectStatus().isUnauthorized();
-		this.webClient.get()
-				.uri("http://localhost:" + this.port + "/actuator/health", String.class)
-				.exchange().expectStatus().isUnauthorized();
-	}
-
-	@Test
-	void testSecureActuator() {
-		this.webClient.get()
-				.uri("http://localhost:" + this.managementPort + "/actuator/env",
-						String.class)
-				.exchange().expectStatus().isUnauthorized();
-=======
-	public void actuatorPathOnMainPortShouldNotMatch() {
 		this.webClient.get().uri("http://localhost:" + this.port + "/actuator", String.class).exchange().expectStatus()
 				.isUnauthorized();
 		this.webClient.get().uri("http://localhost:" + this.port + "/actuator/health", String.class).exchange()
@@ -96,10 +70,9 @@
 	}
 
 	@Test
-	public void testSecureActuator() {
+	void testSecureActuator() {
 		this.webClient.get().uri("http://localhost:" + this.managementPort + "/actuator/env", String.class).exchange()
 				.expectStatus().isUnauthorized();
->>>>>>> 24925c3d
 	}
 
 	@Test
