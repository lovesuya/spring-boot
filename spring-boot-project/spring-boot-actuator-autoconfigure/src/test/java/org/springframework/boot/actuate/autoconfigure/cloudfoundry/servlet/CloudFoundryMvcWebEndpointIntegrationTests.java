/*
 * Copyright 2012-2019 the original author or authors.
 *
 * Licensed under the Apache License, Version 2.0 (the "License");
 * you may not use this file except in compliance with the License.
 * You may obtain a copy of the License at
 *
 *      https://www.apache.org/licenses/LICENSE-2.0
 *
 * Unless required by applicable law or agreed to in writing, software
 * distributed under the License is distributed on an "AS IS" BASIS,
 * WITHOUT WARRANTIES OR CONDITIONS OF ANY KIND, either express or implied.
 * See the License for the specific language governing permissions and
 * limitations under the License.
 */

package org.springframework.boot.actuate.autoconfigure.cloudfoundry.servlet;

import java.util.Arrays;
import java.util.Collections;
import java.util.Map;
import java.util.function.BiConsumer;
import java.util.function.Consumer;

import org.junit.jupiter.api.Test;

import org.springframework.boot.actuate.autoconfigure.cloudfoundry.AccessLevel;
import org.springframework.boot.actuate.autoconfigure.cloudfoundry.CloudFoundryAuthorizationException;
import org.springframework.boot.actuate.autoconfigure.cloudfoundry.CloudFoundryAuthorizationException.Reason;
import org.springframework.boot.actuate.endpoint.annotation.Endpoint;
import org.springframework.boot.actuate.endpoint.annotation.ReadOperation;
import org.springframework.boot.actuate.endpoint.annotation.Selector;
import org.springframework.boot.actuate.endpoint.annotation.WriteOperation;
import org.springframework.boot.actuate.endpoint.invoke.ParameterValueMapper;
import org.springframework.boot.actuate.endpoint.invoke.convert.ConversionServiceParameterValueMapper;
import org.springframework.boot.actuate.endpoint.web.EndpointLinksResolver;
import org.springframework.boot.actuate.endpoint.web.EndpointMapping;
import org.springframework.boot.actuate.endpoint.web.EndpointMediaTypes;
import org.springframework.boot.actuate.endpoint.web.annotation.WebEndpointDiscoverer;
import org.springframework.boot.web.embedded.tomcat.TomcatServletWebServerFactory;
import org.springframework.boot.web.servlet.context.AnnotationConfigServletWebServerApplicationContext;
import org.springframework.context.ApplicationContext;
import org.springframework.context.annotation.Bean;
import org.springframework.context.annotation.Configuration;
import org.springframework.context.annotation.Import;
import org.springframework.core.convert.support.DefaultConversionService;
import org.springframework.http.HttpStatus;
import org.springframework.http.MediaType;
import org.springframework.test.web.reactive.server.WebTestClient;
import org.springframework.util.Base64Utils;
import org.springframework.web.cors.CorsConfiguration;
import org.springframework.web.servlet.DispatcherServlet;
import org.springframework.web.servlet.config.annotation.EnableWebMvc;

import static org.mockito.ArgumentMatchers.any;
import static org.mockito.ArgumentMatchers.eq;
import static org.mockito.BDDMockito.given;
import static org.mockito.BDDMockito.willThrow;
import static org.mockito.Mockito.mock;

/**
 * Integration tests for web endpoints exposed using Spring MVC on CloudFoundry.
 *
 * @author Madhura Bhave
 */
public class CloudFoundryMvcWebEndpointIntegrationTests {

	private static TokenValidator tokenValidator = mock(TokenValidator.class);

	private static CloudFoundrySecurityService securityService = mock(CloudFoundrySecurityService.class);

	@Test
	public void operationWithSecurityInterceptorForbidden() {
		given(securityService.getAccessLevel(any(), eq("app-id"))).willReturn(AccessLevel.RESTRICTED);
		load(TestEndpointConfiguration.class,
				(client) -> client.get().uri("/cfApplication/test").accept(MediaType.APPLICATION_JSON)
						.header("Authorization", "bearer " + mockAccessToken()).exchange().expectStatus()
						.isEqualTo(HttpStatus.FORBIDDEN));
	}

	@Test
	public void operationWithSecurityInterceptorSuccess() {
		given(securityService.getAccessLevel(any(), eq("app-id"))).willReturn(AccessLevel.FULL);
		load(TestEndpointConfiguration.class,
				(client) -> client.get().uri("/cfApplication/test").accept(MediaType.APPLICATION_JSON)
						.header("Authorization", "bearer " + mockAccessToken()).exchange().expectStatus()
						.isEqualTo(HttpStatus.OK));
	}

	@Test
	public void responseToOptionsRequestIncludesCorsHeaders() {
		load(TestEndpointConfiguration.class,
				(client) -> client.options().uri("/cfApplication/test").accept(MediaType.APPLICATION_JSON)
						.header("Access-Control-Request-Method", "POST").header("Origin", "https://example.com")
						.exchange().expectStatus().isOk().expectHeader()
						.valueEquals("Access-Control-Allow-Origin", "https://example.com").expectHeader()
						.valueEquals("Access-Control-Allow-Methods", "GET,POST"));
	}

	@Test
	public void linksToOtherEndpointsWithFullAccess() {
		given(securityService.getAccessLevel(any(), eq("app-id"))).willReturn(AccessLevel.FULL);
		load(TestEndpointConfiguration.class,
				(client) -> client.get().uri("/cfApplication").accept(MediaType.APPLICATION_JSON)
						.header("Authorization", "bearer " + mockAccessToken()).exchange().expectStatus().isOk()
						.expectBody().jsonPath("_links.length()").isEqualTo(5).jsonPath("_links.self.href").isNotEmpty()
						.jsonPath("_links.self.templated").isEqualTo(false).jsonPath("_links.info.href").isNotEmpty()
						.jsonPath("_links.info.templated").isEqualTo(false).jsonPath("_links.env.href").isNotEmpty()
						.jsonPath("_links.env.templated").isEqualTo(false).jsonPath("_links.test.href").isNotEmpty()
						.jsonPath("_links.test.templated").isEqualTo(false).jsonPath("_links.test-part.href")
						.isNotEmpty().jsonPath("_links.test-part.templated").isEqualTo(true));
	}

	@Test
	public void linksToOtherEndpointsForbidden() {
		CloudFoundryAuthorizationException exception = new CloudFoundryAuthorizationException(Reason.INVALID_TOKEN,
				"invalid-token");
		willThrow(exception).given(tokenValidator).validate(any());
		load(TestEndpointConfiguration.class,
				(client) -> client.get().uri("/cfApplication").accept(MediaType.APPLICATION_JSON)
						.header("Authorization", "bearer " + mockAccessToken()).exchange().expectStatus()
						.isUnauthorized());
	}

	@Test
	public void linksToOtherEndpointsWithRestrictedAccess() {
		given(securityService.getAccessLevel(any(), eq("app-id"))).willReturn(AccessLevel.RESTRICTED);
		load(TestEndpointConfiguration.class,
				(client) -> client.get().uri("/cfApplication").accept(MediaType.APPLICATION_JSON)
						.header("Authorization", "bearer " + mockAccessToken()).exchange().expectStatus().isOk()
						.expectBody().jsonPath("_links.length()").isEqualTo(2).jsonPath("_links.self.href").isNotEmpty()
						.jsonPath("_links.self.templated").isEqualTo(false).jsonPath("_links.info.href").isNotEmpty()
						.jsonPath("_links.info.templated").isEqualTo(false).jsonPath("_links.env").doesNotExist()
						.jsonPath("_links.test").doesNotExist().jsonPath("_links.test-part").doesNotExist());
	}

	private AnnotationConfigServletWebServerApplicationContext createApplicationContext(Class<?>... config) {
		return new AnnotationConfigServletWebServerApplicationContext(config);
	}

	private int getPort(AnnotationConfigServletWebServerApplicationContext context) {
		return context.getWebServer().getPort();
	}

	private void load(Class<?> configuration, Consumer<WebTestClient> clientConsumer) {
<<<<<<< HEAD
		BiConsumer<ApplicationContext, WebTestClient> consumer = (context,
				client) -> clientConsumer.accept(client);
		try (AnnotationConfigServletWebServerApplicationContext context = createApplicationContext(
				configuration, CloudFoundryMvcConfiguration.class)) {
			consumer.accept(context, WebTestClient.bindToServer()
					.baseUrl("http://localhost:" + getPort(context)).build());
=======
		BiConsumer<ApplicationContext, WebTestClient> consumer = (context, client) -> clientConsumer.accept(client);
		AnnotationConfigServletWebServerApplicationContext context = createApplicationContext(configuration,
				CloudFoundryMvcConfiguration.class);
		try {
			consumer.accept(context,
					WebTestClient.bindToServer().baseUrl("http://localhost:" + getPort(context)).build());
>>>>>>> 24925c3d
		}
	}

	private String mockAccessToken() {
		return "eyJhbGciOiJIUzI1NiIsInR5cCI6IkpXVCJ9.eyJpc3MiOiJ0b3B0YWwu"
				+ "Y29tIiwiZXhwIjoxNDI2NDIwODAwLCJhd2Vzb21lIjp0cnVlfQ."
				+ Base64Utils.encodeToString("signature".getBytes());
	}

	@Configuration(proxyBeanMethods = false)
	@EnableWebMvc
	static class CloudFoundryMvcConfiguration {

		@Bean
		public CloudFoundrySecurityInterceptor interceptor() {
			return new CloudFoundrySecurityInterceptor(tokenValidator, securityService, "app-id");
		}

		@Bean
		public EndpointMediaTypes EndpointMediaTypes() {
			return new EndpointMediaTypes(Collections.singletonList("application/json"),
					Collections.singletonList("application/json"));
		}

		@Bean
		public CloudFoundryWebEndpointServletHandlerMapping cloudFoundryWebEndpointServletHandlerMapping(
				WebEndpointDiscoverer webEndpointDiscoverer, EndpointMediaTypes endpointMediaTypes,
				CloudFoundrySecurityInterceptor interceptor) {
			CorsConfiguration corsConfiguration = new CorsConfiguration();
			corsConfiguration.setAllowedOrigins(Arrays.asList("https://example.com"));
			corsConfiguration.setAllowedMethods(Arrays.asList("GET", "POST"));
			return new CloudFoundryWebEndpointServletHandlerMapping(new EndpointMapping("/cfApplication"),
					webEndpointDiscoverer.getEndpoints(), endpointMediaTypes, corsConfiguration, interceptor,
					new EndpointLinksResolver(webEndpointDiscoverer.getEndpoints()));
		}

		@Bean
		public WebEndpointDiscoverer webEndpointDiscoverer(ApplicationContext applicationContext,
				EndpointMediaTypes endpointMediaTypes) {
			ParameterValueMapper parameterMapper = new ConversionServiceParameterValueMapper(
					DefaultConversionService.getSharedInstance());
			return new WebEndpointDiscoverer(applicationContext, parameterMapper, endpointMediaTypes, null,
					Collections.emptyList(), Collections.emptyList());
		}

		@Bean
		public EndpointDelegate endpointDelegate() {
			return mock(EndpointDelegate.class);
		}

		@Bean
		public TomcatServletWebServerFactory tomcat() {
			return new TomcatServletWebServerFactory(0);
		}

		@Bean
		public DispatcherServlet dispatcherServlet() {
			return new DispatcherServlet();
		}

	}

	@Endpoint(id = "test")
	static class TestEndpoint {

		private final EndpointDelegate endpointDelegate;

		TestEndpoint(EndpointDelegate endpointDelegate) {
			this.endpointDelegate = endpointDelegate;
		}

		@ReadOperation
		public Map<String, Object> readAll() {
			return Collections.singletonMap("All", true);
		}

		@ReadOperation
		public Map<String, Object> readPart(@Selector String part) {
			return Collections.singletonMap("part", part);
		}

		@WriteOperation
		public void write(String foo, String bar) {
			this.endpointDelegate.write(foo, bar);
		}

	}

	@Endpoint(id = "env")
	static class TestEnvEndpoint {

		@ReadOperation
		public Map<String, Object> readAll() {
			return Collections.singletonMap("All", true);
		}

	}

	@Endpoint(id = "info")
	static class TestInfoEndpoint {

		@ReadOperation
		public Map<String, Object> readAll() {
			return Collections.singletonMap("All", true);
		}

	}

	@Configuration(proxyBeanMethods = false)
	@Import(CloudFoundryMvcConfiguration.class)
	protected static class TestEndpointConfiguration {

		@Bean
		public TestEndpoint testEndpoint(EndpointDelegate endpointDelegate) {
			return new TestEndpoint(endpointDelegate);
		}

		@Bean
		public TestInfoEndpoint testInfoEnvEndpoint() {
			return new TestInfoEndpoint();
		}

		@Bean
		public TestEnvEndpoint testEnvEndpoint() {
			return new TestEnvEndpoint();
		}

	}

	public interface EndpointDelegate {

		void write();

		void write(String foo, String bar);

	}

}<|MERGE_RESOLUTION|>--- conflicted
+++ resolved
@@ -143,21 +143,11 @@
 	}
 
 	private void load(Class<?> configuration, Consumer<WebTestClient> clientConsumer) {
-<<<<<<< HEAD
-		BiConsumer<ApplicationContext, WebTestClient> consumer = (context,
-				client) -> clientConsumer.accept(client);
-		try (AnnotationConfigServletWebServerApplicationContext context = createApplicationContext(
-				configuration, CloudFoundryMvcConfiguration.class)) {
-			consumer.accept(context, WebTestClient.bindToServer()
-					.baseUrl("http://localhost:" + getPort(context)).build());
-=======
 		BiConsumer<ApplicationContext, WebTestClient> consumer = (context, client) -> clientConsumer.accept(client);
-		AnnotationConfigServletWebServerApplicationContext context = createApplicationContext(configuration,
-				CloudFoundryMvcConfiguration.class);
-		try {
+		try (AnnotationConfigServletWebServerApplicationContext context = createApplicationContext(configuration,
+				CloudFoundryMvcConfiguration.class)) {
 			consumer.accept(context,
 					WebTestClient.bindToServer().baseUrl("http://localhost:" + getPort(context)).build());
->>>>>>> 24925c3d
 		}
 	}
 
