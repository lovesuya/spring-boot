/*
 * Copyright 2012-2019 the original author or authors.
 *
 * Licensed under the Apache License, Version 2.0 (the "License");
 * you may not use this file except in compliance with the License.
 * You may obtain a copy of the License at
 *
 *      https://www.apache.org/licenses/LICENSE-2.0
 *
 * Unless required by applicable law or agreed to in writing, software
 * distributed under the License is distributed on an "AS IS" BASIS,
 * WITHOUT WARRANTIES OR CONDITIONS OF ANY KIND, either express or implied.
 * See the License for the specific language governing permissions and
 * limitations under the License.
 */

package org.springframework.boot.actuate.autoconfigure.jdbc;

import java.util.Collection;
import java.util.LinkedHashMap;
import java.util.Map;
import java.util.stream.Collectors;

import javax.sql.DataSource;

import org.springframework.beans.factory.InitializingBean;
import org.springframework.beans.factory.ObjectProvider;
import org.springframework.boot.actuate.autoconfigure.health.CompositeHealthIndicatorConfiguration;
import org.springframework.boot.actuate.autoconfigure.health.ConditionalOnEnabledHealthIndicator;
import org.springframework.boot.actuate.autoconfigure.health.HealthIndicatorAutoConfiguration;
import org.springframework.boot.actuate.health.HealthIndicator;
import org.springframework.boot.actuate.jdbc.DataSourceHealthIndicator;
import org.springframework.boot.autoconfigure.AutoConfigureAfter;
import org.springframework.boot.autoconfigure.AutoConfigureBefore;
import org.springframework.boot.autoconfigure.EnableAutoConfiguration;
import org.springframework.boot.autoconfigure.condition.ConditionalOnBean;
import org.springframework.boot.autoconfigure.condition.ConditionalOnClass;
import org.springframework.boot.autoconfigure.condition.ConditionalOnMissingBean;
import org.springframework.boot.autoconfigure.jdbc.DataSourceAutoConfiguration;
import org.springframework.boot.jdbc.metadata.CompositeDataSourcePoolMetadataProvider;
import org.springframework.boot.jdbc.metadata.DataSourcePoolMetadata;
import org.springframework.boot.jdbc.metadata.DataSourcePoolMetadataProvider;
import org.springframework.context.annotation.Bean;
import org.springframework.context.annotation.Configuration;
import org.springframework.jdbc.core.JdbcTemplate;
import org.springframework.jdbc.datasource.lookup.AbstractRoutingDataSource;

/**
 * {@link EnableAutoConfiguration Auto-configuration} for
 * {@link DataSourceHealthIndicator}.
 *
 * @author Dave Syer
 * @author Christian Dupuis
 * @author Andy Wilkinson
 * @author Stephane Nicoll
 * @author Arthur Kalimullin
 * @since 2.0.0
 */
@Configuration(proxyBeanMethods = false)
@ConditionalOnClass({ JdbcTemplate.class, AbstractRoutingDataSource.class })
@ConditionalOnBean(DataSource.class)
@ConditionalOnEnabledHealthIndicator("db")
@AutoConfigureBefore(HealthIndicatorAutoConfiguration.class)
@AutoConfigureAfter(DataSourceAutoConfiguration.class)
public class DataSourceHealthIndicatorAutoConfiguration extends
		CompositeHealthIndicatorConfiguration<DataSourceHealthIndicator, DataSource> implements InitializingBean {

	private final Collection<DataSourcePoolMetadataProvider> metadataProviders;

	private DataSourcePoolMetadataProvider poolMetadataProvider;

	public DataSourceHealthIndicatorAutoConfiguration(Map<String, DataSource> dataSources,
			ObjectProvider<DataSourcePoolMetadataProvider> metadataProviders) {
<<<<<<< HEAD
		this.metadataProviders = metadataProviders.orderedStream()
				.collect(Collectors.toList());
	}

	@Override
	public void afterPropertiesSet() throws Exception {
		this.poolMetadataProvider = new CompositeDataSourcePoolMetadataProvider(
				this.metadataProviders);
	}

	@Bean
	@ConditionalOnMissingBean(name = "dbHealthIndicator")
	public HealthIndicator dbHealthIndicator(Map<String, DataSource> dataSources) {
		return createHealthIndicator(filterDataSources(dataSources));
	}

	private Map<String, DataSource> filterDataSources(
			Map<String, DataSource> candidates) {
=======
		this.dataSources = filterDataSources(dataSources);
		this.metadataProviders = metadataProviders.orderedStream().collect(Collectors.toList());
	}

	private Map<String, DataSource> filterDataSources(Map<String, DataSource> candidates) {
>>>>>>> 24925c3d
		if (candidates == null) {
			return null;
		}
		Map<String, DataSource> dataSources = new LinkedHashMap<>();
		candidates.forEach((name, dataSource) -> {
			if (!(dataSource instanceof AbstractRoutingDataSource)) {
				dataSources.put(name, dataSource);
			}
		});
		return dataSources;
	}

	@Override
<<<<<<< HEAD
=======
	public void afterPropertiesSet() throws Exception {
		this.poolMetadataProvider = new CompositeDataSourcePoolMetadataProvider(this.metadataProviders);
	}

	@Bean
	@ConditionalOnMissingBean(name = "dbHealthIndicator")
	public HealthIndicator dbHealthIndicator() {
		return createHealthIndicator(this.dataSources);
	}

	@Override
>>>>>>> 24925c3d
	protected DataSourceHealthIndicator createHealthIndicator(DataSource source) {
		return new DataSourceHealthIndicator(source, getValidationQuery(source));
	}

	private String getValidationQuery(DataSource source) {
		DataSourcePoolMetadata poolMetadata = this.poolMetadataProvider.getDataSourcePoolMetadata(source);
		return (poolMetadata != null) ? poolMetadata.getValidationQuery() : null;
	}

}<|MERGE_RESOLUTION|>--- conflicted
+++ resolved
@@ -71,15 +71,12 @@
 
 	public DataSourceHealthIndicatorAutoConfiguration(Map<String, DataSource> dataSources,
 			ObjectProvider<DataSourcePoolMetadataProvider> metadataProviders) {
-<<<<<<< HEAD
-		this.metadataProviders = metadataProviders.orderedStream()
-				.collect(Collectors.toList());
+		this.metadataProviders = metadataProviders.orderedStream().collect(Collectors.toList());
 	}
 
 	@Override
 	public void afterPropertiesSet() throws Exception {
-		this.poolMetadataProvider = new CompositeDataSourcePoolMetadataProvider(
-				this.metadataProviders);
+		this.poolMetadataProvider = new CompositeDataSourcePoolMetadataProvider(this.metadataProviders);
 	}
 
 	@Bean
@@ -88,15 +85,7 @@
 		return createHealthIndicator(filterDataSources(dataSources));
 	}
 
-	private Map<String, DataSource> filterDataSources(
-			Map<String, DataSource> candidates) {
-=======
-		this.dataSources = filterDataSources(dataSources);
-		this.metadataProviders = metadataProviders.orderedStream().collect(Collectors.toList());
-	}
-
 	private Map<String, DataSource> filterDataSources(Map<String, DataSource> candidates) {
->>>>>>> 24925c3d
 		if (candidates == null) {
 			return null;
 		}
@@ -110,20 +99,6 @@
 	}
 
 	@Override
-<<<<<<< HEAD
-=======
-	public void afterPropertiesSet() throws Exception {
-		this.poolMetadataProvider = new CompositeDataSourcePoolMetadataProvider(this.metadataProviders);
-	}
-
-	@Bean
-	@ConditionalOnMissingBean(name = "dbHealthIndicator")
-	public HealthIndicator dbHealthIndicator() {
-		return createHealthIndicator(this.dataSources);
-	}
-
-	@Override
->>>>>>> 24925c3d
 	protected DataSourceHealthIndicator createHealthIndicator(DataSource source) {
 		return new DataSourceHealthIndicator(source, getValidationQuery(source));
 	}
