/*
 * Copyright 2012-2023 the original author or authors.
 *
 * Licensed under the Apache License, Version 2.0 (the "License");
 * you may not use this file except in compliance with the License.
 * You may obtain a copy of the License at
 *
 *      https://www.apache.org/licenses/LICENSE-2.0
 *
 * Unless required by applicable law or agreed to in writing, software
 * distributed under the License is distributed on an "AS IS" BASIS,
 * WITHOUT WARRANTIES OR CONDITIONS OF ANY KIND, either express or implied.
 * See the License for the specific language governing permissions and
 * limitations under the License.
 */

package org.springframework.boot.gradle.tasks.run;

import java.io.File;
import java.io.FileOutputStream;
import java.io.IOException;
import java.util.function.Consumer;
import java.util.jar.Attributes;
import java.util.jar.JarOutputStream;
import java.util.jar.Manifest;

import org.gradle.testkit.runner.BuildResult;
import org.gradle.testkit.runner.TaskOutcome;
import org.junit.jupiter.api.TestTemplate;

import org.springframework.boot.gradle.junit.GradleCompatibility;
import org.springframework.boot.testsupport.gradle.testkit.GradleBuild;
import org.springframework.util.FileSystemUtils;

import static org.assertj.core.api.Assertions.assertThat;

/**
 * Integration tests for the {@link BootRun} task.
 *
 * @author Andy Wilkinson
 */
@GradleCompatibility(configurationCache = true)
class BootRunIntegrationTests {

	GradleBuild gradleBuild;

	@TestTemplate
	void basicExecution() throws IOException {
		copyClasspathApplication();
		new File(this.gradleBuild.getProjectDir(), "src/main/resources").mkdirs();
		BuildResult result = this.gradleBuild.build("bootRun");
		assertThat(result.task(":bootRun").getOutcome()).isEqualTo(TaskOutcome.SUCCESS);
		assertThat(result.getOutput()).contains("1. " + canonicalPathOf("build/classes/java/main"));
		assertThat(result.getOutput()).contains("2. " + canonicalPathOf("build/resources/main"));
		assertThat(result.getOutput()).doesNotContain(canonicalPathOf("src/main/resources"));
	}

	@TestTemplate
	void sourceResourcesCanBeUsed() throws IOException {
		copyClasspathApplication();
		BuildResult result = this.gradleBuild.build("bootRun");
		assertThat(result.task(":bootRun").getOutcome()).isEqualTo(TaskOutcome.SUCCESS);
		assertThat(result.getOutput()).contains("1. " + canonicalPathOf("src/main/resources"));
		assertThat(result.getOutput()).contains("2. " + canonicalPathOf("build/classes/java/main"));
		assertThat(result.getOutput()).doesNotContain(canonicalPathOf("build/resources/main"));
	}

	@TestTemplate
	void springBootExtensionMainClassNameIsUsed() throws IOException {
		copyMainClassApplication();
		BuildResult result = this.gradleBuild.build("bootRun");
		assertThat(result.task(":bootRun").getOutcome()).isEqualTo(TaskOutcome.SUCCESS);
		assertThat(result.getOutput()).contains("com.example.bootrun.main.CustomMainClass");
	}

	@TestTemplate
	void applicationPluginMainClassNameIsUsed() throws IOException {
		copyMainClassApplication();
		BuildResult result = this.gradleBuild.build("bootRun");
		assertThat(result.task(":bootRun").getOutcome()).isEqualTo(TaskOutcome.SUCCESS);
		assertThat(result.getOutput()).contains("com.example.bootrun.main.CustomMainClass");
	}

	@TestTemplate
	void applicationPluginMainClassNameIsNotUsedWhenItIsNull() throws IOException {
		copyClasspathApplication();
		BuildResult result = this.gradleBuild.build("bootRun");
		assertThat(result.task(":bootRun").getOutcome()).isEqualTo(TaskOutcome.SUCCESS);
		assertThat(result.getOutput())
			.contains("Main class name = com.example.bootrun.classpath.BootRunClasspathApplication");
	}

	@TestTemplate
	void defaultJvmArgs() throws IOException {
		copyJvmArgsApplication();
		BuildResult result = this.gradleBuild.build("bootRun");
		assertThat(result.task(":bootRun").getOutcome()).isEqualTo(TaskOutcome.SUCCESS);
		assertThat(result.getOutput()).contains("-XX:TieredStopAtLevel=1");
	}

	@TestTemplate
	void optimizedLaunchDisabledJvmArgs() throws IOException {
		copyJvmArgsApplication();
		BuildResult result = this.gradleBuild.build("bootRun");
		assertThat(result.task(":bootRun").getOutcome()).isEqualTo(TaskOutcome.SUCCESS);
		assertThat(result.getOutput()).doesNotContain("-Xverify:none").doesNotContain("-XX:TieredStopAtLevel=1");
	}

	@TestTemplate
	void applicationPluginJvmArgumentsAreUsed() throws IOException {
		copyJvmArgsApplication();
		BuildResult result = this.gradleBuild.build("bootRun");
		assertThat(result.task(":bootRun").getOutcome()).isEqualTo(TaskOutcome.SUCCESS);
<<<<<<< HEAD
		assertThat(result.getOutput()).contains("-Dcom.bar=baz").contains("-Dcom.foo=bar")
				.contains("-XX:TieredStopAtLevel=1");
=======
		if (JavaVersion.current().isCompatibleWith(JavaVersion.VERSION_13)) {
			assertThat(result.getOutput()).contains("1. -Dcom.bar=baz")
				.contains("2. -Dcom.foo=bar")
				.contains("3. -XX:TieredStopAtLevel=1");
		}
		else {
			assertThat(result.getOutput()).contains("1. -Dcom.bar=baz")
				.contains("2. -Dcom.foo=bar")
				.contains("3. -Xverify:none")
				.contains("4. -XX:TieredStopAtLevel=1");
		}
>>>>>>> df5898a1
	}

	@TestTemplate
	void jarTypeFilteringIsAppliedToTheClasspath() throws IOException {
		copyClasspathApplication();
		File flatDirRepository = new File(this.gradleBuild.getProjectDir(), "repository");
		createDependenciesStarterJar(new File(flatDirRepository, "starter.jar"));
		createStandardJar(new File(flatDirRepository, "standard.jar"));
		BuildResult result = this.gradleBuild.build("bootRun");
		assertThat(result.task(":bootRun").getOutcome()).isEqualTo(TaskOutcome.SUCCESS);
		assertThat(result.getOutput()).contains("standard.jar").doesNotContain("starter.jar");
	}

	@TestTemplate
	void classesFromASecondarySourceSetCanBeOnTheClasspath() throws IOException {
		File output = new File(this.gradleBuild.getProjectDir(), "src/secondary/java/com/example/bootrun/main");
		output.mkdirs();
		FileSystemUtils.copyRecursively(new File("src/test/java/com/example/bootrun/main"), output);
		BuildResult result = this.gradleBuild.build("bootRun");
		assertThat(result.task(":bootRun").getOutcome()).isEqualTo(TaskOutcome.SUCCESS);
		assertThat(result.getOutput()).contains("com.example.bootrun.main.CustomMainClass");
	}

	private void copyMainClassApplication() throws IOException {
		copyApplication("main");
	}

	private void copyClasspathApplication() throws IOException {
		copyApplication("classpath");
	}

	private void copyJvmArgsApplication() throws IOException {
		copyApplication("jvmargs");
	}

	private void copyApplication(String name) throws IOException {
		File output = new File(this.gradleBuild.getProjectDir(), "src/main/java/com/example/bootrun/" + name);
		output.mkdirs();
		FileSystemUtils.copyRecursively(new File("src/test/java/com/example/bootrun/" + name), output);
	}

	private String canonicalPathOf(String path) throws IOException {
		return new File(this.gradleBuild.getProjectDir(), path).getCanonicalPath();
	}

	private void createStandardJar(File location) throws IOException {
		createJar(location, (attributes) -> {
		});
	}

	private void createDependenciesStarterJar(File location) throws IOException {
		createJar(location, (attributes) -> attributes.putValue("Spring-Boot-Jar-Type", "dependencies-starter"));
	}

	private void createJar(File location, Consumer<Attributes> attributesConfigurer) throws IOException {
		location.getParentFile().mkdirs();
		Manifest manifest = new Manifest();
		Attributes attributes = manifest.getMainAttributes();
		attributes.put(Attributes.Name.MANIFEST_VERSION, "1.0");
		attributesConfigurer.accept(attributes);
		new JarOutputStream(new FileOutputStream(location), manifest).close();
	}

}<|MERGE_RESOLUTION|>--- conflicted
+++ resolved
@@ -111,22 +111,9 @@
 		copyJvmArgsApplication();
 		BuildResult result = this.gradleBuild.build("bootRun");
 		assertThat(result.task(":bootRun").getOutcome()).isEqualTo(TaskOutcome.SUCCESS);
-<<<<<<< HEAD
-		assertThat(result.getOutput()).contains("-Dcom.bar=baz").contains("-Dcom.foo=bar")
-				.contains("-XX:TieredStopAtLevel=1");
-=======
-		if (JavaVersion.current().isCompatibleWith(JavaVersion.VERSION_13)) {
-			assertThat(result.getOutput()).contains("1. -Dcom.bar=baz")
-				.contains("2. -Dcom.foo=bar")
-				.contains("3. -XX:TieredStopAtLevel=1");
-		}
-		else {
-			assertThat(result.getOutput()).contains("1. -Dcom.bar=baz")
-				.contains("2. -Dcom.foo=bar")
-				.contains("3. -Xverify:none")
-				.contains("4. -XX:TieredStopAtLevel=1");
-		}
->>>>>>> df5898a1
+		assertThat(result.getOutput()).contains("-Dcom.bar=baz")
+			.contains("-Dcom.foo=bar")
+			.contains("-XX:TieredStopAtLevel=1");
 	}
 
 	@TestTemplate
