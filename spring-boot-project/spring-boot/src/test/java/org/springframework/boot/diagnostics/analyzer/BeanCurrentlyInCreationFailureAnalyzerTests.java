--- conflicted
+++ resolved
@@ -57,13 +57,8 @@
 		List<String> lines = readDescriptionLines(analysis);
 		assertThat(lines).hasSize(9);
 		assertThat(lines.get(0))
-<<<<<<< HEAD
-				.isEqualTo("The dependencies of some of the beans in the application context form a cycle:");
+			.isEqualTo("The dependencies of some of the beans in the application context form a cycle:");
 		assertThat(lines.get(1)).isEmpty();
-=======
-			.isEqualTo("The dependencies of some of the beans in the application context form a cycle:");
-		assertThat(lines.get(1)).isEqualTo("");
->>>>>>> df5898a1
 		assertThat(lines.get(2)).isEqualTo("┌─────┐");
 		assertThat(lines.get(3)).startsWith("|  one defined in " + InnerInnerConfiguration.class.getName());
 		assertThat(lines.get(4)).isEqualTo("↑     ↓");
@@ -82,13 +77,8 @@
 		List<String> lines = readDescriptionLines(analysis);
 		assertThat(lines).hasSize(9);
 		assertThat(lines.get(0))
-<<<<<<< HEAD
-				.isEqualTo("The dependencies of some of the beans in the application context form a cycle:");
+			.isEqualTo("The dependencies of some of the beans in the application context form a cycle:");
 		assertThat(lines.get(1)).isEmpty();
-=======
-			.isEqualTo("The dependencies of some of the beans in the application context form a cycle:");
-		assertThat(lines.get(1)).isEqualTo("");
->>>>>>> df5898a1
 		assertThat(lines.get(2)).isEqualTo("┌─────┐");
 		assertThat(lines.get(3)).startsWith("|  three defined in " + BeanThreeConfiguration.class.getName());
 		assertThat(lines.get(4)).isEqualTo("↑     ↓");
@@ -106,13 +96,8 @@
 		List<String> lines = readDescriptionLines(analysis);
 		assertThat(lines).hasSize(12);
 		assertThat(lines.get(0))
-<<<<<<< HEAD
-				.isEqualTo("The dependencies of some of the beans in the application context form a cycle:");
+			.isEqualTo("The dependencies of some of the beans in the application context form a cycle:");
 		assertThat(lines.get(1)).isEmpty();
-=======
-			.isEqualTo("The dependencies of some of the beans in the application context form a cycle:");
-		assertThat(lines.get(1)).isEqualTo("");
->>>>>>> df5898a1
 		assertThat(lines.get(2)).contains("refererOne (field " + RefererTwo.class.getName());
 		assertThat(lines.get(3)).isEqualTo("      ↓");
 		assertThat(lines.get(4)).contains("refererTwo (field " + BeanOne.class.getName());
@@ -135,13 +120,8 @@
 		List<String> lines = readDescriptionLines(analysis);
 		assertThat(lines).hasSize(5);
 		assertThat(lines.get(0))
-<<<<<<< HEAD
-				.isEqualTo("The dependencies of some of the beans in the application context form a cycle:");
+			.isEqualTo("The dependencies of some of the beans in the application context form a cycle:");
 		assertThat(lines.get(1)).isEmpty();
-=======
-			.isEqualTo("The dependencies of some of the beans in the application context form a cycle:");
-		assertThat(lines.get(1)).isEqualTo("");
->>>>>>> df5898a1
 		assertThat(lines.get(2)).isEqualTo("┌──->──┐");
 		assertThat(lines.get(3)).startsWith("|  bean defined in " + SelfReferenceBeanConfiguration.class.getName());
 		assertThat(lines.get(4)).isEqualTo("└──<-──┘");
