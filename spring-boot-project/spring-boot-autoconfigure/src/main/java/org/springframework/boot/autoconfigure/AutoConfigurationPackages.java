--- conflicted
+++ resolved
@@ -1,9 +1,5 @@
 /*
-<<<<<<< HEAD
- * Copyright 2012-2022 the original author or authors.
-=======
  * Copyright 2012-2023 the original author or authors.
->>>>>>> df5898a1
  *
  * Licensed under the Apache License, Version 2.0 (the "License");
  * you may not use this file except in compliance with the License.
@@ -110,10 +106,11 @@
 		ConstructorArgumentValues constructorArgumentValues = beanDefinition.getConstructorArgumentValues();
 		if (constructorArgumentValues.hasIndexedArgumentValue(0)) {
 			String[] existingPackages = (String[]) constructorArgumentValues.getIndexedArgumentValue(0, String[].class)
-					.getValue();
+				.getValue();
 			constructorArgumentValues.addIndexedArgumentValue(0,
-					Stream.concat(Stream.of(existingPackages), Stream.of(additionalBasePackages)).distinct()
-							.toArray(String[]::new));
+					Stream.concat(Stream.of(existingPackages), Stream.of(additionalBasePackages))
+						.distinct()
+						.toArray(String[]::new));
 		}
 		else {
 			constructorArgumentValues.addIndexedArgumentValue(0, additionalBasePackages);
