--- conflicted
+++ resolved
@@ -48,25 +48,15 @@
 
 	@Test
 	public void brokerIsEmbeddedByDefault() {
-<<<<<<< HEAD
-		this.contextRunner.withUserConfiguration(EmptyConfiguration.class)
-				.run((context) -> {
-					assertThat(context).hasSingleBean(CachingConnectionFactory.class);
-					CachingConnectionFactory cachingConnectionFactory = context
-							.getBean(CachingConnectionFactory.class);
-					assertThat(cachingConnectionFactory.getTargetConnectionFactory())
-							.isInstanceOf(ActiveMQConnectionFactory.class);
-					assertThat(((ActiveMQConnectionFactory) cachingConnectionFactory
-							.getTargetConnectionFactory()).getBrokerURL())
-									.isEqualTo("vm://localhost?broker.persistent=false");
-				});
-=======
 		this.contextRunner.withUserConfiguration(EmptyConfiguration.class).run((context) -> {
-			assertThat(context).getBean(ConnectionFactory.class).isInstanceOf(ActiveMQConnectionFactory.class);
-			assertThat(context.getBean(ActiveMQConnectionFactory.class).getBrokerURL())
-					.isEqualTo("vm://localhost?broker.persistent=false");
+			assertThat(context).hasSingleBean(CachingConnectionFactory.class);
+			CachingConnectionFactory cachingConnectionFactory = context.getBean(CachingConnectionFactory.class);
+			assertThat(cachingConnectionFactory.getTargetConnectionFactory())
+					.isInstanceOf(ActiveMQConnectionFactory.class);
+			assertThat(
+					((ActiveMQConnectionFactory) cachingConnectionFactory.getTargetConnectionFactory()).getBrokerURL())
+							.isEqualTo("vm://localhost?broker.persistent=false");
 		});
->>>>>>> c6c139d9
 	}
 
 	@Test
@@ -77,32 +67,26 @@
 
 	@Test
 	public void connectionFactoryIsCachedByDefault() {
-		this.contextRunner.withUserConfiguration(EmptyConfiguration.class)
-<<<<<<< HEAD
+		this.contextRunner.withUserConfiguration(EmptyConfiguration.class).run((context) -> {
+			assertThat(context).hasSingleBean(ConnectionFactory.class);
+			assertThat(context).hasSingleBean(CachingConnectionFactory.class);
+			CachingConnectionFactory connectionFactory = context.getBean(CachingConnectionFactory.class);
+			assertThat(connectionFactory.getTargetConnectionFactory()).isInstanceOf(ActiveMQConnectionFactory.class);
+			assertThat(connectionFactory.isCacheConsumers()).isFalse();
+			assertThat(connectionFactory.isCacheProducers()).isTrue();
+			assertThat(connectionFactory.getSessionCacheSize()).isEqualTo(1);
+		});
+	}
+
+	@Test
+	public void connectionFactoryCachingCanBeCustomized() {
+		this.contextRunner.withUserConfiguration(EmptyConfiguration.class)
+				.withPropertyValues("spring.jms.cache.consumers=true", "spring.jms.cache.producers=false",
+						"spring.jms.cache.session-cache-size=10")
 				.run((context) -> {
 					assertThat(context).hasSingleBean(ConnectionFactory.class);
 					assertThat(context).hasSingleBean(CachingConnectionFactory.class);
-					CachingConnectionFactory connectionFactory = context
-							.getBean(CachingConnectionFactory.class);
-					assertThat(connectionFactory.getTargetConnectionFactory())
-							.isInstanceOf(ActiveMQConnectionFactory.class);
-					assertThat(connectionFactory.isCacheConsumers()).isFalse();
-					assertThat(connectionFactory.isCacheProducers()).isTrue();
-					assertThat(connectionFactory.getSessionCacheSize()).isEqualTo(1);
-				});
-	}
-
-	@Test
-	public void connectionFactoryCachingCanBeCustomized() {
-		this.contextRunner.withUserConfiguration(EmptyConfiguration.class)
-				.withPropertyValues("spring.jms.cache.consumers=true",
-						"spring.jms.cache.producers=false",
-						"spring.jms.cache.session-cache-size=10")
-				.run((context) -> {
-					assertThat(context).hasSingleBean(ConnectionFactory.class);
-					assertThat(context).hasSingleBean(CachingConnectionFactory.class);
-					CachingConnectionFactory connectionFactory = context
-							.getBean(CachingConnectionFactory.class);
+					CachingConnectionFactory connectionFactory = context.getBean(CachingConnectionFactory.class);
 					assertThat(connectionFactory.isCacheConsumers()).isTrue();
 					assertThat(connectionFactory.isCacheProducers()).isFalse();
 					assertThat(connectionFactory.getSessionCacheSize()).isEqualTo(10);
@@ -113,15 +97,8 @@
 	public void connectionFactoryCachingCanBeDisabled() {
 		this.contextRunner.withUserConfiguration(EmptyConfiguration.class)
 				.withPropertyValues("spring.jms.cache.enabled=false").run((context) -> {
-					assertThat(context.getBeansOfType(ActiveMQConnectionFactory.class))
-							.hasSize(1);
-					ActiveMQConnectionFactory connectionFactory = context
-							.getBean(ActiveMQConnectionFactory.class);
-=======
-				.withPropertyValues("spring.activemq.pool.enabled=false").run((context) -> {
 					assertThat(context.getBeansOfType(ActiveMQConnectionFactory.class)).hasSize(1);
 					ActiveMQConnectionFactory connectionFactory = context.getBean(ActiveMQConnectionFactory.class);
->>>>>>> c6c139d9
 					ActiveMQConnectionFactory defaultFactory = new ActiveMQConnectionFactory(
 							"vm://localhost?broker.persistent=false");
 					assertThat(connectionFactory.getUserName()).isEqualTo(defaultFactory.getUserName());
@@ -160,103 +137,43 @@
 	@Test
 	public void defaultPoolConnectionFactoryIsApplied() {
 		this.contextRunner.withUserConfiguration(EmptyConfiguration.class)
-<<<<<<< HEAD
-				.withPropertyValues("spring.activemq.pool.enabled=true")
-				.run((context) -> {
-					assertThat(context.getBeansOfType(JmsPoolConnectionFactory.class))
-							.hasSize(1);
-					JmsPoolConnectionFactory connectionFactory = context
-							.getBean(JmsPoolConnectionFactory.class);
+				.withPropertyValues("spring.activemq.pool.enabled=true").run((context) -> {
+					assertThat(context.getBeansOfType(JmsPoolConnectionFactory.class)).hasSize(1);
+					JmsPoolConnectionFactory connectionFactory = context.getBean(JmsPoolConnectionFactory.class);
 					JmsPoolConnectionFactory defaultFactory = new JmsPoolConnectionFactory();
 					assertThat(connectionFactory.isBlockIfSessionPoolIsFull())
 							.isEqualTo(defaultFactory.isBlockIfSessionPoolIsFull());
 					assertThat(connectionFactory.getBlockIfSessionPoolIsFullTimeout())
-							.isEqualTo(
-									defaultFactory.getBlockIfSessionPoolIsFullTimeout());
+							.isEqualTo(defaultFactory.getBlockIfSessionPoolIsFullTimeout());
 					assertThat(connectionFactory.getConnectionIdleTimeout())
 							.isEqualTo(defaultFactory.getConnectionIdleTimeout());
-					assertThat(connectionFactory.getMaxConnections())
-							.isEqualTo(defaultFactory.getMaxConnections());
+					assertThat(connectionFactory.getMaxConnections()).isEqualTo(defaultFactory.getMaxConnections());
 					assertThat(connectionFactory.getMaxSessionsPerConnection())
 							.isEqualTo(defaultFactory.getMaxSessionsPerConnection());
 					assertThat(connectionFactory.getConnectionCheckInterval())
 							.isEqualTo(defaultFactory.getConnectionCheckInterval());
-=======
-				.withPropertyValues("spring.activemq.pool.enabled=true").run((context) -> {
-					assertThat(context.getBeansOfType(PooledConnectionFactory.class)).hasSize(1);
-					PooledConnectionFactory connectionFactory = context.getBean(PooledConnectionFactory.class);
-					PooledConnectionFactory defaultFactory = new PooledConnectionFactory();
-					assertThat(connectionFactory.isBlockIfSessionPoolIsFull())
-							.isEqualTo(defaultFactory.isBlockIfSessionPoolIsFull());
-					assertThat(connectionFactory.getBlockIfSessionPoolIsFullTimeout())
-							.isEqualTo(defaultFactory.getBlockIfSessionPoolIsFullTimeout());
-					assertThat(connectionFactory.getIdleTimeout()).isEqualTo(defaultFactory.getIdleTimeout());
-					assertThat(connectionFactory.getMaxConnections()).isEqualTo(defaultFactory.getMaxConnections());
-					assertThat(connectionFactory.getMaximumActiveSessionPerConnection())
-							.isEqualTo(defaultFactory.getMaximumActiveSessionPerConnection());
-					assertThat(connectionFactory.getTimeBetweenExpirationCheckMillis())
-							.isEqualTo(defaultFactory.getTimeBetweenExpirationCheckMillis());
->>>>>>> c6c139d9
 					assertThat(connectionFactory.isUseAnonymousProducers())
 							.isEqualTo(defaultFactory.isUseAnonymousProducers());
 				});
 	}
 
 	@Test
-<<<<<<< HEAD
 	public void customPoolConnectionFactoryIsApplied() {
-=======
-	@Deprecated
-	public void defaultPooledConnectionFactoryIsAppliedWithDeprecatedSettings() {
-		this.contextRunner.withUserConfiguration(EmptyConfiguration.class)
-				.withPropertyValues("spring.activemq.pool.enabled=true").run((context) -> {
-					assertThat(context.getBeansOfType(PooledConnectionFactory.class)).hasSize(1);
-					PooledConnectionFactory connectionFactory = context.getBean(PooledConnectionFactory.class);
-					PooledConnectionFactory defaultFactory = new PooledConnectionFactory();
-					assertThat(connectionFactory.isCreateConnectionOnStartup())
-							.isEqualTo(defaultFactory.isCreateConnectionOnStartup());
-					assertThat(connectionFactory.getExpiryTimeout()).isEqualTo(defaultFactory.getExpiryTimeout());
-					assertThat(connectionFactory.isReconnectOnException())
-							.isEqualTo(defaultFactory.isReconnectOnException());
-				});
-	}
-
-	@Test
-	public void customPooledConnectionFactoryIsApplied() {
->>>>>>> c6c139d9
 		this.contextRunner.withUserConfiguration(EmptyConfiguration.class)
 				.withPropertyValues("spring.activemq.pool.enabled=true", "spring.activemq.pool.blockIfFull=false",
 						"spring.activemq.pool.blockIfFullTimeout=64", "spring.activemq.pool.idleTimeout=512",
-						"spring.activemq.pool.maxConnections=256",
-						"spring.activemq.pool.maxSessionsPerConnection=1024",
+						"spring.activemq.pool.maxConnections=256", "spring.activemq.pool.maxSessionsPerConnection=1024",
 						"spring.activemq.pool.timeBetweenExpirationCheck=2048",
 						"spring.activemq.pool.useAnonymousProducers=false")
 				.run((context) -> {
-<<<<<<< HEAD
-					assertThat(context.getBeansOfType(JmsPoolConnectionFactory.class))
-							.hasSize(1);
-					JmsPoolConnectionFactory connectionFactory = context
-							.getBean(JmsPoolConnectionFactory.class);
-					assertThat(connectionFactory.isBlockIfSessionPoolIsFull()).isFalse();
-					assertThat(connectionFactory.getBlockIfSessionPoolIsFullTimeout())
-							.isEqualTo(64);
-					assertThat(connectionFactory.getConnectionIdleTimeout())
-							.isEqualTo(512);
-					assertThat(connectionFactory.getMaxConnections()).isEqualTo(256);
-					assertThat(connectionFactory.getMaxSessionsPerConnection())
-							.isEqualTo(1024);
-					assertThat(connectionFactory.getConnectionCheckInterval())
-							.isEqualTo(2048);
-=======
-					assertThat(context.getBeansOfType(PooledConnectionFactory.class)).hasSize(1);
-					PooledConnectionFactory connectionFactory = context.getBean(PooledConnectionFactory.class);
+					assertThat(context.getBeansOfType(JmsPoolConnectionFactory.class)).hasSize(1);
+					JmsPoolConnectionFactory connectionFactory = context.getBean(JmsPoolConnectionFactory.class);
 					assertThat(connectionFactory.isBlockIfSessionPoolIsFull()).isFalse();
 					assertThat(connectionFactory.getBlockIfSessionPoolIsFullTimeout()).isEqualTo(64);
-					assertThat(connectionFactory.getIdleTimeout()).isEqualTo(512);
+					assertThat(connectionFactory.getConnectionIdleTimeout()).isEqualTo(512);
 					assertThat(connectionFactory.getMaxConnections()).isEqualTo(256);
-					assertThat(connectionFactory.getMaximumActiveSessionPerConnection()).isEqualTo(1024);
-					assertThat(connectionFactory.getTimeBetweenExpirationCheckMillis()).isEqualTo(2048);
->>>>>>> c6c139d9
+					assertThat(connectionFactory.getMaxSessionsPerConnection()).isEqualTo(1024);
+					assertThat(connectionFactory.getConnectionCheckInterval()).isEqualTo(2048);
 					assertThat(connectionFactory.isUseAnonymousProducers()).isFalse();
 				});
 	}
@@ -266,25 +183,11 @@
 	public void customPoolConnectionFactoryIsAppliedWithDeprecatedSettings() {
 		this.contextRunner.withUserConfiguration(EmptyConfiguration.class)
 				.withPropertyValues("spring.activemq.pool.enabled=true",
-<<<<<<< HEAD
 						"spring.activemq.pool.maximumActiveSessionPerConnection=1024")
 				.run((context) -> {
-					assertThat(context.getBeansOfType(JmsPoolConnectionFactory.class))
-							.hasSize(1);
-					JmsPoolConnectionFactory connectionFactory = context
-							.getBean(JmsPoolConnectionFactory.class);
-					assertThat(connectionFactory.getMaxSessionsPerConnection())
-							.isEqualTo(1024);
-=======
-						"spring.activemq.pool.createConnectionOnStartup=false",
-						"spring.activemq.pool.expiryTimeout=4096", "spring.activemq.pool.reconnectOnException=false")
-				.run((context) -> {
-					assertThat(context.getBeansOfType(PooledConnectionFactory.class)).hasSize(1);
-					PooledConnectionFactory connectionFactory = context.getBean(PooledConnectionFactory.class);
-					assertThat(connectionFactory.isCreateConnectionOnStartup()).isFalse();
-					assertThat(connectionFactory.getExpiryTimeout()).isEqualTo(4096);
-					assertThat(connectionFactory.isReconnectOnException()).isFalse();
->>>>>>> c6c139d9
+					assertThat(context.getBeansOfType(JmsPoolConnectionFactory.class)).hasSize(1);
+					JmsPoolConnectionFactory connectionFactory = context.getBean(JmsPoolConnectionFactory.class);
+					assertThat(connectionFactory.getMaxSessionsPerConnection()).isEqualTo(1024);
 				});
 	}
 
