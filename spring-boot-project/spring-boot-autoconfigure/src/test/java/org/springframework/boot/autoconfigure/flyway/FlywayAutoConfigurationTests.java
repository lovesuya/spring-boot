/*
 * Copyright 2012-2019 the original author or authors.
 *
 * Licensed under the Apache License, Version 2.0 (the "License");
 * you may not use this file except in compliance with the License.
 * You may obtain a copy of the License at
 *
 *      https://www.apache.org/licenses/LICENSE-2.0
 *
 * Unless required by applicable law or agreed to in writing, software
 * distributed under the License is distributed on an "AS IS" BASIS,
 * WITHOUT WARRANTIES OR CONDITIONS OF ANY KIND, either express or implied.
 * See the License for the specific language governing permissions and
 * limitations under the License.
 */

package org.springframework.boot.autoconfigure.flyway;

import java.sql.Connection;
import java.util.Arrays;
import java.util.HashMap;
import java.util.Map;
import java.util.UUID;

import javax.sql.DataSource;

import org.flywaydb.core.Flyway;
import org.flywaydb.core.api.Location;
import org.flywaydb.core.api.MigrationVersion;
import org.flywaydb.core.api.callback.Callback;
import org.flywaydb.core.api.callback.Context;
import org.flywaydb.core.api.callback.Event;
import org.flywaydb.core.api.callback.FlywayCallback;
import org.flywaydb.core.internal.license.FlywayProUpgradeRequiredException;
import org.hibernate.engine.transaction.jta.platform.internal.NoJtaPlatform;
import org.junit.jupiter.api.Test;
import org.mockito.InOrder;

import org.springframework.beans.factory.BeanCreationException;
import org.springframework.boot.autoconfigure.AutoConfigurations;
import org.springframework.boot.autoconfigure.jdbc.EmbeddedDataSourceConfiguration;
import org.springframework.boot.jdbc.DataSourceBuilder;
import org.springframework.boot.jdbc.SchemaManagement;
import org.springframework.boot.orm.jpa.EntityManagerFactoryBuilder;
import org.springframework.boot.test.context.runner.ApplicationContextRunner;
import org.springframework.context.annotation.Bean;
import org.springframework.context.annotation.Configuration;
import org.springframework.context.annotation.Primary;
import org.springframework.core.Ordered;
import org.springframework.core.annotation.Order;
import org.springframework.core.io.DefaultResourceLoader;
import org.springframework.core.io.ResourceLoader;
import org.springframework.orm.jpa.LocalContainerEntityManagerFactoryBean;
import org.springframework.orm.jpa.vendor.HibernateJpaVendorAdapter;
import org.springframework.stereotype.Component;

import static org.assertj.core.api.Assertions.assertThat;
import static org.mockito.ArgumentMatchers.any;
import static org.mockito.BDDMockito.given;
import static org.mockito.Mockito.inOrder;
import static org.mockito.Mockito.mock;

/**
 * Tests for {@link FlywayAutoConfiguration}.
 *
 * @author Dave Syer
 * @author Phillip Webb
 * @author Andy Wilkinson
 * @author Vedran Pavic
 * @author Eddú Meléndez
 * @author Stephane Nicoll
 * @author Dominic Gunn
 */
@SuppressWarnings("deprecation")
public class FlywayAutoConfigurationTests {

	private ApplicationContextRunner contextRunner = new ApplicationContextRunner()
			.withConfiguration(AutoConfigurations.of(FlywayAutoConfiguration.class))
			.withPropertyValues("spring.datasource.generate-unique-name=true");

	@Test
<<<<<<< HEAD
	public void backsOffWithNoDataSourceBeanAndNoFlywayUrl() {
		this.contextRunner
				.run((context) -> assertThat(context).doesNotHaveBean(Flyway.class));
=======
	public void noDataSource() {
		this.contextRunner.run((context) -> assertThat(context).doesNotHaveBean(Flyway.class));
>>>>>>> 24925c3d
	}

	@Test
	public void createsDataSourceWithNoDataSourceBeanAndFlywayUrl() {
		this.contextRunner
				.withPropertyValues(
						"spring.flyway.url:jdbc:hsqldb:mem:" + UUID.randomUUID())
				.run((context) -> {
					assertThat(context).hasSingleBean(Flyway.class);
					assertThat(context.getBean(Flyway.class).getDataSource()).isNotNull();
				});
	}

	@Test
	public void createDataSourceWithUrl() {
		this.contextRunner.withUserConfiguration(EmbeddedDataSourceConfiguration.class)
				.withPropertyValues("spring.flyway.url:jdbc:hsqldb:mem:flywaytest").run((context) -> {
					assertThat(context).hasSingleBean(Flyway.class);
					assertThat(context.getBean(Flyway.class).getDataSource()).isNotNull();
				});
	}

	@Test
	public void createDataSourceWithUser() {
		this.contextRunner.withUserConfiguration(EmbeddedDataSourceConfiguration.class)
<<<<<<< HEAD
				.withPropertyValues(
						"spring.datasource.url:jdbc:hsqldb:mem:" + UUID.randomUUID(),
						"spring.flyway.user:sa")
=======
				.withPropertyValues("spring.datasource.url:jdbc:hsqldb:mem:normal", "spring.flyway.user:sa")
>>>>>>> 24925c3d
				.run((context) -> {
					assertThat(context).hasSingleBean(Flyway.class);
					assertThat(context.getBean(Flyway.class).getDataSource()).isNotNull();
				});
	}

	@Test
	public void flywayDataSource() {
		this.contextRunner
				.withUserConfiguration(FlywayDataSourceConfiguration.class, EmbeddedDataSourceConfiguration.class)
				.run((context) -> {
					assertThat(context).hasSingleBean(Flyway.class);
					assertThat(context.getBean(Flyway.class).getDataSource())
							.isEqualTo(context.getBean("flywayDataSource"));
				});
	}

	@Test
	public void flywayDataSourceWithoutDataSourceAutoConfiguration() {
		this.contextRunner.withUserConfiguration(FlywayDataSourceConfiguration.class).run((context) -> {
			assertThat(context).hasSingleBean(Flyway.class);
			assertThat(context.getBean(Flyway.class).getDataSource()).isEqualTo(context.getBean("flywayDataSource"));
		});
	}

	@Test
	public void schemaManagementProviderDetectsDataSource() {
		this.contextRunner
				.withUserConfiguration(FlywayDataSourceConfiguration.class, EmbeddedDataSourceConfiguration.class)
				.run((context) -> {
					FlywaySchemaManagementProvider schemaManagementProvider = context
							.getBean(FlywaySchemaManagementProvider.class);
					assertThat(schemaManagementProvider.getSchemaManagement(context.getBean(DataSource.class)))
							.isEqualTo(SchemaManagement.UNMANAGED);
					assertThat(schemaManagementProvider
							.getSchemaManagement(context.getBean("flywayDataSource", DataSource.class)))
									.isEqualTo(SchemaManagement.MANAGED);
				});
	}

	@Test
	public void defaultFlyway() {
		this.contextRunner.withUserConfiguration(EmbeddedDataSourceConfiguration.class).run((context) -> {
			assertThat(context).hasSingleBean(Flyway.class);
			Flyway flyway = context.getBean(Flyway.class);
			assertThat(flyway.getLocations()).containsExactly(new Location("classpath:db/migration"));
		});
	}

	@Test
	public void overrideLocations() {
		this.contextRunner.withUserConfiguration(EmbeddedDataSourceConfiguration.class)
				.withPropertyValues("spring.flyway.locations:classpath:db/changelog,classpath:db/migration")
				.run((context) -> {
					assertThat(context).hasSingleBean(Flyway.class);
					Flyway flyway = context.getBean(Flyway.class);
					assertThat(flyway.getLocations()).containsExactly(new Location("classpath:db/changelog"),
							new Location("classpath:db/migration"));
				});
	}

	@Test
	public void overrideLocationsList() {
		this.contextRunner.withUserConfiguration(EmbeddedDataSourceConfiguration.class)
				.withPropertyValues("spring.flyway.locations[0]:classpath:db/changelog",
						"spring.flyway.locations[1]:classpath:db/migration")
				.run((context) -> {
					assertThat(context).hasSingleBean(Flyway.class);
					Flyway flyway = context.getBean(Flyway.class);
					assertThat(flyway.getLocations()).containsExactly(new Location("classpath:db/changelog"),
							new Location("classpath:db/migration"));
				});
	}

	@Test
	public void overrideSchemas() {
		this.contextRunner.withUserConfiguration(EmbeddedDataSourceConfiguration.class)
				.withPropertyValues("spring.flyway.schemas:public").run((context) -> {
					assertThat(context).hasSingleBean(Flyway.class);
					Flyway flyway = context.getBean(Flyway.class);
					assertThat(Arrays.asList(flyway.getSchemas()).toString()).isEqualTo("[public]");
				});
	}

	@Test
	public void changeLogDoesNotExist() {
		this.contextRunner.withUserConfiguration(EmbeddedDataSourceConfiguration.class)
				.withPropertyValues("spring.flyway.locations:filesystem:no-such-dir").run((context) -> {
					assertThat(context).hasFailed();
					assertThat(context).getFailure().isInstanceOf(BeanCreationException.class);
				});
	}

	@Test
	public void checkLocationsAllMissing() {
		this.contextRunner.withUserConfiguration(EmbeddedDataSourceConfiguration.class)
				.withPropertyValues("spring.flyway.locations:classpath:db/missing1,classpath:db/migration2")
				.run((context) -> {
					assertThat(context).hasFailed();
<<<<<<< HEAD
					assertThat(context).getFailure()
							.isInstanceOf(BeanCreationException.class);
					assertThat(context).getFailure()
							.hasMessageContaining("Cannot find migration scripts in");
=======
					assertThat(context).getFailure().isInstanceOf(BeanCreationException.class);
					assertThat(context).getFailure().hasMessageContaining("Cannot find migrations location in");
>>>>>>> 24925c3d
				});
	}

	@Test
	public void checkLocationsAllExist() {
		this.contextRunner.withUserConfiguration(EmbeddedDataSourceConfiguration.class)
				.withPropertyValues("spring.flyway.locations:classpath:db/changelog,classpath:db/migration")
				.run((context) -> assertThat(context).hasNotFailed());
	}

	@Test
	public void checkLocationsAllExistWithImplicitClasspathPrefix() {
		this.contextRunner.withUserConfiguration(EmbeddedDataSourceConfiguration.class)
				.withPropertyValues("spring.flyway.locations:db/changelog,db/migration")
				.run((context) -> assertThat(context).hasNotFailed());
	}

	@Test
	public void checkLocationsAllExistWithFilesystemPrefix() {
		this.contextRunner.withUserConfiguration(EmbeddedDataSourceConfiguration.class)
				.withPropertyValues("spring.flyway.locations:filesystem:src/test/resources/db/migration")
				.run((context) -> assertThat(context).hasNotFailed());
	}

	@Test
	public void customFlywayMigrationStrategy() {
		this.contextRunner
				.withUserConfiguration(EmbeddedDataSourceConfiguration.class, MockFlywayMigrationStrategy.class)
				.run((context) -> {
					assertThat(context).hasSingleBean(Flyway.class);
					context.getBean(MockFlywayMigrationStrategy.class).assertCalled();
				});
	}

	@Test
	public void customFlywayMigrationInitializer() {
		this.contextRunner
				.withUserConfiguration(EmbeddedDataSourceConfiguration.class, CustomFlywayMigrationInitializer.class)
				.run((context) -> {
					assertThat(context).hasSingleBean(Flyway.class);
					FlywayMigrationInitializer initializer = context.getBean(FlywayMigrationInitializer.class);
					assertThat(initializer.getOrder()).isEqualTo(Ordered.HIGHEST_PRECEDENCE);
				});
	}

	@Test
	public void customFlywayWithJpa() {
		this.contextRunner
				.withUserConfiguration(EmbeddedDataSourceConfiguration.class, CustomFlywayWithJpaConfiguration.class)
				.run((context) -> assertThat(context).hasNotFailed());
	}

	@Test
	public void overrideBaselineVersionString() {
		this.contextRunner.withUserConfiguration(EmbeddedDataSourceConfiguration.class)
				.withPropertyValues("spring.flyway.baseline-version=0").run((context) -> {
					assertThat(context).hasSingleBean(Flyway.class);
					Flyway flyway = context.getBean(Flyway.class);
					assertThat(flyway.getBaselineVersion()).isEqualTo(MigrationVersion.fromVersion("0"));
				});
	}

	@Test
	public void overrideBaselineVersionNumber() {
		this.contextRunner.withUserConfiguration(EmbeddedDataSourceConfiguration.class)
				.withPropertyValues("spring.flyway.baseline-version=1").run((context) -> {
					assertThat(context).hasSingleBean(Flyway.class);
					Flyway flyway = context.getBean(Flyway.class);
					assertThat(flyway.getBaselineVersion()).isEqualTo(MigrationVersion.fromVersion("1"));
				});
	}

	@Test
	public void useVendorDirectory() {
		this.contextRunner.withUserConfiguration(EmbeddedDataSourceConfiguration.class)
				.withPropertyValues("spring.flyway.locations=classpath:db/vendors/{vendor},classpath:db/changelog")
				.run((context) -> {
					assertThat(context).hasSingleBean(Flyway.class);
					Flyway flyway = context.getBean(Flyway.class);
					assertThat(flyway.getLocations()).containsExactlyInAnyOrder(new Location("classpath:db/vendors/h2"),
							new Location("classpath:db/changelog"));
				});
	}

	@Test
	public void useOneLocationWithVendorDirectory() {
		this.contextRunner.withUserConfiguration(EmbeddedDataSourceConfiguration.class)
				.withPropertyValues("spring.flyway.locations=classpath:db/vendors/{vendor}").run((context) -> {
					assertThat(context).hasSingleBean(Flyway.class);
					Flyway flyway = context.getBean(Flyway.class);
					assertThat(flyway.getLocations()).containsExactly(new Location("classpath:db/vendors/h2"));
				});
	}

	@Test
	public void callbacksAreConfiguredAndOrdered() {
		this.contextRunner.withUserConfiguration(EmbeddedDataSourceConfiguration.class, CallbackConfiguration.class)
				.run((context) -> {
					assertThat(context).hasSingleBean(Flyway.class);
					Flyway flyway = context.getBean(Flyway.class);
					Callback callbackOne = context.getBean("callbackOne", Callback.class);
					Callback callbackTwo = context.getBean("callbackTwo", Callback.class);
					assertThat(flyway.getCallbacks()).hasSize(2);
					assertThat(flyway.getCallbacks()).containsExactly(callbackTwo, callbackOne);
					InOrder orderedCallbacks = inOrder(callbackOne, callbackTwo);
					orderedCallbacks.verify(callbackTwo).handle(any(Event.class), any(Context.class));
					orderedCallbacks.verify(callbackOne).handle(any(Event.class), any(Context.class));
				});
	}

	@Test
	public void legacyCallbacksAreConfiguredAndOrdered() {
		this.contextRunner
				.withUserConfiguration(EmbeddedDataSourceConfiguration.class, LegacyCallbackConfiguration.class)
				.run((context) -> {
					assertThat(context).hasSingleBean(Flyway.class);
					Flyway flyway = context.getBean(Flyway.class);
					FlywayCallback callbackOne = context.getBean("legacyCallbackOne", FlywayCallback.class);
					FlywayCallback callbackTwo = context.getBean("legacyCallbackTwo", FlywayCallback.class);
					assertThat(flyway.getCallbacks()).hasSize(2);
					InOrder orderedCallbacks = inOrder(callbackOne, callbackTwo);
					orderedCallbacks.verify(callbackTwo).beforeMigrate(any(Connection.class));
					orderedCallbacks.verify(callbackOne).beforeMigrate(any(Connection.class));
				});
	}

	@Test
	public void callbacksAndLegacyCallbacksCannotBeMixed() {
		this.contextRunner.withUserConfiguration(EmbeddedDataSourceConfiguration.class,
				LegacyCallbackConfiguration.class, CallbackConfiguration.class).run((context) -> {
					assertThat(context).hasFailed();
					assertThat(context.getStartupFailure())
							.hasMessageContaining("Found a mixture of Callback and FlywayCallback beans."
									+ " One type must be used exclusively.");
				});
	}

	@Test
	public void configurationCustomizersAreConfiguredAndOrdered() {
		this.contextRunner.withUserConfiguration(EmbeddedDataSourceConfiguration.class,
				ConfigurationCustomizerConfiguration.class).run((context) -> {
					assertThat(context).hasSingleBean(Flyway.class);
					Flyway flyway = context.getBean(Flyway.class);
					assertThat(flyway.getConfiguration().getConnectRetries()).isEqualTo(5);
					assertThat(flyway.getConfiguration().isIgnoreMissingMigrations()).isTrue();
					assertThat(flyway.getConfiguration().isIgnorePendingMigrations()).isTrue();
				});
	}

	@Test
	public void batchIsCorrectlyMapped() {
		this.contextRunner.withUserConfiguration(EmbeddedDataSourceConfiguration.class)
				.withPropertyValues("spring.flyway.batch=true").run((context) -> {
					assertThat(context).hasFailed();
					Throwable failure = context.getStartupFailure();
					assertThat(failure).hasRootCauseInstanceOf(
							FlywayProUpgradeRequiredException.class);
					assertThat(failure).hasMessageContaining(" batch ");
				});
	}

	@Test
	public void dryRunOutputIsCorrectlyMapped() {
		this.contextRunner.withUserConfiguration(EmbeddedDataSourceConfiguration.class)
				.withPropertyValues("spring.flyway.dryRunOutput=dryrun.sql")
				.run((context) -> {
					assertThat(context).hasFailed();
					Throwable failure = context.getStartupFailure();
					assertThat(failure).hasRootCauseInstanceOf(
							FlywayProUpgradeRequiredException.class);
					assertThat(failure).hasMessageContaining(" dryRunOutput ");
				});
	}

	@Test
	public void errorOverridesIsCorrectlyMapped() {
		this.contextRunner.withUserConfiguration(EmbeddedDataSourceConfiguration.class)
				.withPropertyValues("spring.flyway.errorOverrides=D12345")
				.run((context) -> {
					assertThat(context).hasFailed();
					Throwable failure = context.getStartupFailure();
					assertThat(failure).hasRootCauseInstanceOf(
							FlywayProUpgradeRequiredException.class);
					assertThat(failure).hasMessageContaining(" errorOverrides ");
				});
	}

	@Test
	public void licenseKeyIsCorrectlyMapped() {
		this.contextRunner.withUserConfiguration(EmbeddedDataSourceConfiguration.class)
				.withPropertyValues("spring.flyway.license-key=<<secret>>")
				.run((context) -> {
					assertThat(context).hasFailed();
					Throwable failure = context.getStartupFailure();
					assertThat(failure).hasRootCauseInstanceOf(
							FlywayProUpgradeRequiredException.class);
					assertThat(failure).hasMessageContaining(" licenseKey ");
				});
	}

	@Test
	public void oracleSqlplusIsCorrectlyMapped() {
		this.contextRunner.withUserConfiguration(EmbeddedDataSourceConfiguration.class)
				.withPropertyValues("spring.flyway.oracle-sqlplus=true")
				.run((context) -> {
					assertThat(context).hasFailed();
					Throwable failure = context.getStartupFailure();
					assertThat(failure).hasRootCauseInstanceOf(
							FlywayProUpgradeRequiredException.class);
					assertThat(failure).hasMessageContaining(" oracle.sqlplus ");
				});
	}

	@Test
	public void streamIsCorrectlyMapped() {
		this.contextRunner.withUserConfiguration(EmbeddedDataSourceConfiguration.class)
				.withPropertyValues("spring.flyway.stream=true").run((context) -> {
					assertThat(context).hasFailed();
					Throwable failure = context.getStartupFailure();
					assertThat(failure).hasRootCauseInstanceOf(
							FlywayProUpgradeRequiredException.class);
					assertThat(failure).hasMessageContaining(" stream ");
				});
	}

	@Test
	public void undoSqlMigrationPrefix() {
		this.contextRunner.withUserConfiguration(EmbeddedDataSourceConfiguration.class)
				.withPropertyValues("spring.flyway.undo-sql-migration-prefix=undo")
				.run((context) -> {
					assertThat(context).hasFailed();
					Throwable failure = context.getStartupFailure();
					assertThat(failure).hasRootCauseInstanceOf(
							FlywayProUpgradeRequiredException.class);
					assertThat(failure).hasMessageContaining(" undoSqlMigrationPrefix ");
				});
	}

	@Test
	public void customFlywayClassLoader() {
		this.contextRunner.withUserConfiguration(EmbeddedDataSourceConfiguration.class,
				ResourceLoaderConfiguration.class).run((context) -> {
					assertThat(context).hasSingleBean(Flyway.class);
					Flyway flyway = context.getBean(Flyway.class);
					assertThat(flyway.getConfiguration().getClassLoader())
							.isInstanceOf(CustomClassLoader.class);
				});
	}

	@Configuration(proxyBeanMethods = false)
	protected static class FlywayDataSourceConfiguration {

		@Bean
		@Primary
		public DataSource normalDataSource() {
			return DataSourceBuilder.create().url("jdbc:hsqldb:mem:normal").username("sa").build();
		}

		@FlywayDataSource
		@Bean
		public DataSource flywayDataSource() {
			return DataSourceBuilder.create().url("jdbc:hsqldb:mem:flywaytest").username("sa").build();
		}

	}

	@Configuration(proxyBeanMethods = false)
	protected static class ResourceLoaderConfiguration {

		@Bean
		@Primary
		public ResourceLoader customClassLoader() {
			return new DefaultResourceLoader(
					new CustomClassLoader(getClass().getClassLoader()));
		}

	}

	@Configuration(proxyBeanMethods = false)
	protected static class CustomFlywayMigrationInitializer {

		@Bean
		public FlywayMigrationInitializer flywayMigrationInitializer(Flyway flyway) {
			FlywayMigrationInitializer initializer = new FlywayMigrationInitializer(flyway);
			initializer.setOrder(Ordered.HIGHEST_PRECEDENCE);
			return initializer;
		}

	}

	@Configuration(proxyBeanMethods = false)
	protected static class CustomFlywayWithJpaConfiguration {

		private final DataSource dataSource;

		protected CustomFlywayWithJpaConfiguration(DataSource dataSource) {
			this.dataSource = dataSource;
		}

		@Bean
		public Flyway flyway() {
			return new Flyway();
		}

		@Bean
		public LocalContainerEntityManagerFactoryBean entityManagerFactoryBean() {
			Map<String, Object> properties = new HashMap<>();
			properties.put("configured", "manually");
			properties.put("hibernate.transaction.jta.platform", NoJtaPlatform.INSTANCE);
			return new EntityManagerFactoryBuilder(new HibernateJpaVendorAdapter(), properties, null)
					.dataSource(this.dataSource).build();
		}

	}

	@Component
	protected static class MockFlywayMigrationStrategy implements FlywayMigrationStrategy {

		private boolean called = false;

		@Override
		public void migrate(Flyway flyway) {
			this.called = true;
		}

		public void assertCalled() {
			assertThat(this.called).isTrue();
		}

	}

	@Configuration(proxyBeanMethods = false)
	static class CallbackConfiguration {

		@Bean
		@Order(1)
		public Callback callbackOne() {
			return mockCallback();
		}

		@Bean
		@Order(0)
		public Callback callbackTwo() {
			return mockCallback();
		}

		private Callback mockCallback() {
			Callback callback = mock(Callback.class);
			given(callback.supports(any(Event.class), any(Context.class))).willReturn(true);
			return callback;
		}

	}

	@Configuration(proxyBeanMethods = false)
	static class LegacyCallbackConfiguration {

		@Bean
		@Order(1)
		public FlywayCallback legacyCallbackOne() {
			return mock(FlywayCallback.class);
		}

		@Bean
		@Order(0)
		public FlywayCallback legacyCallbackTwo() {
			return mock(FlywayCallback.class);
		}

	}

	@Configuration(proxyBeanMethods = false)
	static class ConfigurationCustomizerConfiguration {

		@Bean
		@Order(1)
		public FlywayConfigurationCustomizer customizerOne() {
			return (configuration) -> configuration.connectRetries(5).ignorePendingMigrations(true);
		}

		@Bean
		@Order(0)
		public FlywayConfigurationCustomizer customizerTwo() {
			return (configuration) -> configuration.connectRetries(10).ignoreMissingMigrations(true);
		}

	}

	private static final class CustomClassLoader extends ClassLoader {

		private CustomClassLoader(ClassLoader parent) {
			super(parent);
		}

	}

}<|MERGE_RESOLUTION|>--- conflicted
+++ resolved
@@ -79,21 +79,13 @@
 			.withPropertyValues("spring.datasource.generate-unique-name=true");
 
 	@Test
-<<<<<<< HEAD
 	public void backsOffWithNoDataSourceBeanAndNoFlywayUrl() {
-		this.contextRunner
-				.run((context) -> assertThat(context).doesNotHaveBean(Flyway.class));
-=======
-	public void noDataSource() {
 		this.contextRunner.run((context) -> assertThat(context).doesNotHaveBean(Flyway.class));
->>>>>>> 24925c3d
 	}
 
 	@Test
 	public void createsDataSourceWithNoDataSourceBeanAndFlywayUrl() {
-		this.contextRunner
-				.withPropertyValues(
-						"spring.flyway.url:jdbc:hsqldb:mem:" + UUID.randomUUID())
+		this.contextRunner.withPropertyValues("spring.flyway.url:jdbc:hsqldb:mem:" + UUID.randomUUID())
 				.run((context) -> {
 					assertThat(context).hasSingleBean(Flyway.class);
 					assertThat(context.getBean(Flyway.class).getDataSource()).isNotNull();
@@ -112,13 +104,8 @@
 	@Test
 	public void createDataSourceWithUser() {
 		this.contextRunner.withUserConfiguration(EmbeddedDataSourceConfiguration.class)
-<<<<<<< HEAD
-				.withPropertyValues(
-						"spring.datasource.url:jdbc:hsqldb:mem:" + UUID.randomUUID(),
+				.withPropertyValues("spring.datasource.url:jdbc:hsqldb:mem:" + UUID.randomUUID(),
 						"spring.flyway.user:sa")
-=======
-				.withPropertyValues("spring.datasource.url:jdbc:hsqldb:mem:normal", "spring.flyway.user:sa")
->>>>>>> 24925c3d
 				.run((context) -> {
 					assertThat(context).hasSingleBean(Flyway.class);
 					assertThat(context.getBean(Flyway.class).getDataSource()).isNotNull();
@@ -218,15 +205,8 @@
 				.withPropertyValues("spring.flyway.locations:classpath:db/missing1,classpath:db/migration2")
 				.run((context) -> {
 					assertThat(context).hasFailed();
-<<<<<<< HEAD
-					assertThat(context).getFailure()
-							.isInstanceOf(BeanCreationException.class);
-					assertThat(context).getFailure()
-							.hasMessageContaining("Cannot find migration scripts in");
-=======
 					assertThat(context).getFailure().isInstanceOf(BeanCreationException.class);
-					assertThat(context).getFailure().hasMessageContaining("Cannot find migrations location in");
->>>>>>> 24925c3d
+					assertThat(context).getFailure().hasMessageContaining("Cannot find migration scripts in");
 				});
 	}
 
@@ -382,8 +362,7 @@
 				.withPropertyValues("spring.flyway.batch=true").run((context) -> {
 					assertThat(context).hasFailed();
 					Throwable failure = context.getStartupFailure();
-					assertThat(failure).hasRootCauseInstanceOf(
-							FlywayProUpgradeRequiredException.class);
+					assertThat(failure).hasRootCauseInstanceOf(FlywayProUpgradeRequiredException.class);
 					assertThat(failure).hasMessageContaining(" batch ");
 				});
 	}
@@ -391,12 +370,10 @@
 	@Test
 	public void dryRunOutputIsCorrectlyMapped() {
 		this.contextRunner.withUserConfiguration(EmbeddedDataSourceConfiguration.class)
-				.withPropertyValues("spring.flyway.dryRunOutput=dryrun.sql")
-				.run((context) -> {
-					assertThat(context).hasFailed();
-					Throwable failure = context.getStartupFailure();
-					assertThat(failure).hasRootCauseInstanceOf(
-							FlywayProUpgradeRequiredException.class);
+				.withPropertyValues("spring.flyway.dryRunOutput=dryrun.sql").run((context) -> {
+					assertThat(context).hasFailed();
+					Throwable failure = context.getStartupFailure();
+					assertThat(failure).hasRootCauseInstanceOf(FlywayProUpgradeRequiredException.class);
 					assertThat(failure).hasMessageContaining(" dryRunOutput ");
 				});
 	}
@@ -404,12 +381,10 @@
 	@Test
 	public void errorOverridesIsCorrectlyMapped() {
 		this.contextRunner.withUserConfiguration(EmbeddedDataSourceConfiguration.class)
-				.withPropertyValues("spring.flyway.errorOverrides=D12345")
-				.run((context) -> {
-					assertThat(context).hasFailed();
-					Throwable failure = context.getStartupFailure();
-					assertThat(failure).hasRootCauseInstanceOf(
-							FlywayProUpgradeRequiredException.class);
+				.withPropertyValues("spring.flyway.errorOverrides=D12345").run((context) -> {
+					assertThat(context).hasFailed();
+					Throwable failure = context.getStartupFailure();
+					assertThat(failure).hasRootCauseInstanceOf(FlywayProUpgradeRequiredException.class);
 					assertThat(failure).hasMessageContaining(" errorOverrides ");
 				});
 	}
@@ -417,12 +392,10 @@
 	@Test
 	public void licenseKeyIsCorrectlyMapped() {
 		this.contextRunner.withUserConfiguration(EmbeddedDataSourceConfiguration.class)
-				.withPropertyValues("spring.flyway.license-key=<<secret>>")
-				.run((context) -> {
-					assertThat(context).hasFailed();
-					Throwable failure = context.getStartupFailure();
-					assertThat(failure).hasRootCauseInstanceOf(
-							FlywayProUpgradeRequiredException.class);
+				.withPropertyValues("spring.flyway.license-key=<<secret>>").run((context) -> {
+					assertThat(context).hasFailed();
+					Throwable failure = context.getStartupFailure();
+					assertThat(failure).hasRootCauseInstanceOf(FlywayProUpgradeRequiredException.class);
 					assertThat(failure).hasMessageContaining(" licenseKey ");
 				});
 	}
@@ -430,12 +403,10 @@
 	@Test
 	public void oracleSqlplusIsCorrectlyMapped() {
 		this.contextRunner.withUserConfiguration(EmbeddedDataSourceConfiguration.class)
-				.withPropertyValues("spring.flyway.oracle-sqlplus=true")
-				.run((context) -> {
-					assertThat(context).hasFailed();
-					Throwable failure = context.getStartupFailure();
-					assertThat(failure).hasRootCauseInstanceOf(
-							FlywayProUpgradeRequiredException.class);
+				.withPropertyValues("spring.flyway.oracle-sqlplus=true").run((context) -> {
+					assertThat(context).hasFailed();
+					Throwable failure = context.getStartupFailure();
+					assertThat(failure).hasRootCauseInstanceOf(FlywayProUpgradeRequiredException.class);
 					assertThat(failure).hasMessageContaining(" oracle.sqlplus ");
 				});
 	}
@@ -446,8 +417,7 @@
 				.withPropertyValues("spring.flyway.stream=true").run((context) -> {
 					assertThat(context).hasFailed();
 					Throwable failure = context.getStartupFailure();
-					assertThat(failure).hasRootCauseInstanceOf(
-							FlywayProUpgradeRequiredException.class);
+					assertThat(failure).hasRootCauseInstanceOf(FlywayProUpgradeRequiredException.class);
 					assertThat(failure).hasMessageContaining(" stream ");
 				});
 	}
@@ -455,24 +425,22 @@
 	@Test
 	public void undoSqlMigrationPrefix() {
 		this.contextRunner.withUserConfiguration(EmbeddedDataSourceConfiguration.class)
-				.withPropertyValues("spring.flyway.undo-sql-migration-prefix=undo")
-				.run((context) -> {
-					assertThat(context).hasFailed();
-					Throwable failure = context.getStartupFailure();
-					assertThat(failure).hasRootCauseInstanceOf(
-							FlywayProUpgradeRequiredException.class);
+				.withPropertyValues("spring.flyway.undo-sql-migration-prefix=undo").run((context) -> {
+					assertThat(context).hasFailed();
+					Throwable failure = context.getStartupFailure();
+					assertThat(failure).hasRootCauseInstanceOf(FlywayProUpgradeRequiredException.class);
 					assertThat(failure).hasMessageContaining(" undoSqlMigrationPrefix ");
 				});
 	}
 
 	@Test
 	public void customFlywayClassLoader() {
-		this.contextRunner.withUserConfiguration(EmbeddedDataSourceConfiguration.class,
-				ResourceLoaderConfiguration.class).run((context) -> {
-					assertThat(context).hasSingleBean(Flyway.class);
-					Flyway flyway = context.getBean(Flyway.class);
-					assertThat(flyway.getConfiguration().getClassLoader())
-							.isInstanceOf(CustomClassLoader.class);
+		this.contextRunner
+				.withUserConfiguration(EmbeddedDataSourceConfiguration.class, ResourceLoaderConfiguration.class)
+				.run((context) -> {
+					assertThat(context).hasSingleBean(Flyway.class);
+					Flyway flyway = context.getBean(Flyway.class);
+					assertThat(flyway.getConfiguration().getClassLoader()).isInstanceOf(CustomClassLoader.class);
 				});
 	}
 
@@ -499,8 +467,7 @@
 		@Bean
 		@Primary
 		public ResourceLoader customClassLoader() {
-			return new DefaultResourceLoader(
-					new CustomClassLoader(getClass().getClassLoader()));
+			return new DefaultResourceLoader(new CustomClassLoader(getClass().getClassLoader()));
 		}
 
 	}
