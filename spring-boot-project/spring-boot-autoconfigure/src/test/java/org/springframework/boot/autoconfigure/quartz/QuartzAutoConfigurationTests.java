--- conflicted
+++ resolved
@@ -146,15 +146,12 @@
 	@Test
 	public void withOverwriteExistingJobs() {
 		this.contextRunner.withUserConfiguration(OverwriteTriggerConfiguration.class)
-				.withPropertyValues("spring.quartz.overwrite-existing-jobs=true")
-				.run((context) -> {
+				.withPropertyValues("spring.quartz.overwrite-existing-jobs=true").run((context) -> {
 					assertThat(context).hasSingleBean(Scheduler.class);
 					Scheduler scheduler = context.getBean(Scheduler.class);
-					Trigger fooTrigger = scheduler
-							.getTrigger(TriggerKey.triggerKey("fooTrigger"));
+					Trigger fooTrigger = scheduler.getTrigger(TriggerKey.triggerKey("fooTrigger"));
 					assertThat(fooTrigger).isNotNull();
-					assertThat(((SimpleTrigger) fooTrigger).getRepeatInterval())
-							.isEqualTo(30000);
+					assertThat(((SimpleTrigger) fooTrigger).getRepeatInterval()).isEqualTo(30000);
 				});
 	}
 
@@ -203,83 +200,67 @@
 
 	@Test
 	public void validateDefaultProperties() {
-		this.contextRunner.withUserConfiguration(ManualSchedulerConfiguration.class)
-				.run((context) -> {
-					assertThat(context).hasSingleBean(SchedulerFactoryBean.class);
-					SchedulerFactoryBean schedulerFactory = context
-							.getBean(SchedulerFactoryBean.class);
-					QuartzProperties properties = new QuartzProperties();
-					assertThat(properties.isAutoStartup())
-							.isEqualTo(schedulerFactory.isAutoStartup());
-					assertThat(schedulerFactory).hasFieldOrPropertyWithValue(
-							"startupDelay",
-							(int) properties.getStartupDelay().getSeconds());
-					assertThat(schedulerFactory).hasFieldOrPropertyWithValue(
-							"waitForJobsToCompleteOnShutdown",
-							properties.isWaitForJobsToCompleteOnShutdown());
-					assertThat(schedulerFactory).hasFieldOrPropertyWithValue(
-							"overwriteExistingJobs",
-							properties.isOverwriteExistingJobs());
-
-				});
+		this.contextRunner.withUserConfiguration(ManualSchedulerConfiguration.class).run((context) -> {
+			assertThat(context).hasSingleBean(SchedulerFactoryBean.class);
+			SchedulerFactoryBean schedulerFactory = context.getBean(SchedulerFactoryBean.class);
+			QuartzProperties properties = new QuartzProperties();
+			assertThat(properties.isAutoStartup()).isEqualTo(schedulerFactory.isAutoStartup());
+			assertThat(schedulerFactory).hasFieldOrPropertyWithValue("startupDelay",
+					(int) properties.getStartupDelay().getSeconds());
+			assertThat(schedulerFactory).hasFieldOrPropertyWithValue("waitForJobsToCompleteOnShutdown",
+					properties.isWaitForJobsToCompleteOnShutdown());
+			assertThat(schedulerFactory).hasFieldOrPropertyWithValue("overwriteExistingJobs",
+					properties.isOverwriteExistingJobs());
+
+		});
 
 	}
 
 	@Test
 	public void withCustomConfiguration() {
-		this.contextRunner.withPropertyValues("spring.quartz.auto-startup=false",
-				"spring.quartz.startup-delay=1m",
+		this.contextRunner.withPropertyValues("spring.quartz.auto-startup=false", "spring.quartz.startup-delay=1m",
 				"spring.quartz.wait-for-jobs-to-complete-on-shutdown=true",
 				"spring.quartz.overwrite-existing-jobs=true").run((context) -> {
 					assertThat(context).hasSingleBean(SchedulerFactoryBean.class);
-					SchedulerFactoryBean schedulerFactory = context
-							.getBean(SchedulerFactoryBean.class);
+					SchedulerFactoryBean schedulerFactory = context.getBean(SchedulerFactoryBean.class);
 					assertThat(schedulerFactory.isAutoStartup()).isFalse();
-					assertThat(schedulerFactory)
-							.hasFieldOrPropertyWithValue("startupDelay", 60);
-					assertThat(schedulerFactory).hasFieldOrPropertyWithValue(
-							"waitForJobsToCompleteOnShutdown", true);
-					assertThat(schedulerFactory)
-							.hasFieldOrPropertyWithValue("overwriteExistingJobs", true);
+					assertThat(schedulerFactory).hasFieldOrPropertyWithValue("startupDelay", 60);
+					assertThat(schedulerFactory).hasFieldOrPropertyWithValue("waitForJobsToCompleteOnShutdown", true);
+					assertThat(schedulerFactory).hasFieldOrPropertyWithValue("overwriteExistingJobs", true);
 				});
 	}
 
 	@Test
 	public void schedulerNameWithDedicatedProperty() {
+		this.contextRunner.withPropertyValues("spring.quartz.scheduler-name=testScheduler")
+				.run(assertSchedulerName("testScheduler"));
+	}
+
+	@Test
+	public void schedulerNameWithQuartzProperty() {
 		this.contextRunner
-				.withPropertyValues("spring.quartz.scheduler-name=testScheduler")
+				.withPropertyValues("spring.quartz.properties.org.quartz.scheduler.instanceName=testScheduler")
 				.run(assertSchedulerName("testScheduler"));
 	}
 
 	@Test
-	public void schedulerNameWithQuartzProperty() {
-		this.contextRunner.withPropertyValues(
-				"spring.quartz.properties.org.quartz.scheduler.instanceName=testScheduler")
-				.run(assertSchedulerName("testScheduler"));
-	}
-
-	@Test
 	public void schedulerNameWithDedicatedPropertyTakesPrecedence() {
-		this.contextRunner.withPropertyValues(
-				"spring.quartz.scheduler-name=specificTestScheduler",
-				"spring.quartz.properties.org.quartz.scheduler.instanceName=testScheduler")
+		this.contextRunner
+				.withPropertyValues("spring.quartz.scheduler-name=specificTestScheduler",
+						"spring.quartz.properties.org.quartz.scheduler.instanceName=testScheduler")
 				.run(assertSchedulerName("specificTestScheduler"));
 	}
 
 	@Test
 	public void schedulerNameUseBeanNameByDefault() {
-		this.contextRunner.withPropertyValues()
-				.run(assertSchedulerName("quartzScheduler"));
-	}
-
-	private ContextConsumer<AssertableApplicationContext> assertSchedulerName(
-			String schedulerName) {
+		this.contextRunner.withPropertyValues().run(assertSchedulerName("quartzScheduler"));
+	}
+
+	private ContextConsumer<AssertableApplicationContext> assertSchedulerName(String schedulerName) {
 		return (context) -> {
 			assertThat(context).hasSingleBean(SchedulerFactoryBean.class);
-			SchedulerFactoryBean schedulerFactory = context
-					.getBean(SchedulerFactoryBean.class);
-			assertThat(schedulerFactory).hasFieldOrPropertyWithValue("schedulerName",
-					schedulerName);
+			SchedulerFactoryBean schedulerFactory = context.getBean(SchedulerFactoryBean.class);
+			assertThat(schedulerFactory).hasFieldOrPropertyWithValue("schedulerName", schedulerName);
 		};
 	}
 
@@ -330,11 +311,11 @@
 
 		@Bean
 		public Trigger anotherFooTrigger(JobDetail fooJob) {
-			SimpleScheduleBuilder scheduleBuilder = SimpleScheduleBuilder.simpleSchedule()
-					.withIntervalInSeconds(30).repeatForever();
-
-			return TriggerBuilder.newTrigger().forJob(fooJob).withIdentity("fooTrigger")
-					.withSchedule(scheduleBuilder).build();
+			SimpleScheduleBuilder scheduleBuilder = SimpleScheduleBuilder.simpleSchedule().withIntervalInSeconds(30)
+					.repeatForever();
+
+			return TriggerBuilder.newTrigger().forJob(fooJob).withIdentity("fooTrigger").withSchedule(scheduleBuilder)
+					.build();
 		}
 
 	}
@@ -375,7 +356,6 @@
 	}
 
 	@Configuration
-<<<<<<< HEAD
 	protected static class ManualSchedulerConfiguration {
 
 		@Bean
@@ -386,11 +366,7 @@
 	}
 
 	@Configuration
-	protected static class MultipleDataSourceConfiguration
-			extends BaseQuartzConfiguration {
-=======
 	protected static class MultipleDataSourceConfiguration extends BaseQuartzConfiguration {
->>>>>>> c6c139d9
 
 		@Bean
 		@Primary
